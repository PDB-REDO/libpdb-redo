/*-
 * SPDX-License-Identifier: BSD-2-Clause
 *
 * Copyright (c) 2020 NKI/AVL, Netherlands Cancer Institute
 *
 * Redistribution and use in source and binary forms, with or without
 * modification, are permitted provided that the following conditions are met:
 *
 * 1. Redistributions of source code must retain the above copyright notice, this
 *    list of conditions and the following disclaimer
 * 2. Redistributions in binary form must reproduce the above copyright notice,
 *    this list of conditions and the following disclaimer in the documentation
 *    and/or other materials provided with the distribution.
 *
 * THIS SOFTWARE IS PROVIDED BY THE COPYRIGHT HOLDERS AND CONTRIBUTORS "AS IS" AND
 * ANY EXPRESS OR IMPLIED WARRANTIES, INCLUDING, BUT NOT LIMITED TO, THE IMPLIED
 * WARRANTIES OF MERCHANTABILITY AND FITNESS FOR A PARTICULAR PURPOSE ARE
 * DISCLAIMED. IN NO EVENT SHALL THE COPYRIGHT OWNER OR CONTRIBUTORS BE LIABLE FOR
 * ANY DIRECT, INDIRECT, INCIDENTAL, SPECIAL, EXEMPLARY, OR CONSEQUENTIAL DAMAGES
 * (INCLUDING, BUT NOT LIMITED TO, PROCUREMENT OF SUBSTITUTE GOODS OR SERVICES;
 * LOSS OF USE, DATA, OR PROFITS; OR BUSINESS INTERRUPTION) HOWEVER CAUSED AND
 * ON ANY THEORY OF LIABILITY, WHETHER IN CONTRACT, STRICT LIABILITY, OR TORT
 * (INCLUDING NEGLIGENCE OR OTHERWISE) ARISING IN ANY WAY OUT OF THE USE OF THIS
 * SOFTWARE, EVEN IF ADVISED OF THE POSSIBILITY OF SUCH DAMAGE.
 */

#include "pdb-redo/DistanceMap.hpp"

#include <cif++/utilities.hpp>

#include <atomic>
#include <mutex>

namespace pdb_redo
{

using cif::point;

// --------------------------------------------------------------------

std::tuple<point, float> calculateCenterAndRadius(const std::vector<std::tuple<size_t,point>> &atoms)
{
	std::vector<point> pts;
	for (const auto &[ix, pt] : atoms)
		pts.emplace_back(pt);

	auto center = centroid(pts);
	float radius = 0;

	for (auto &pt : pts)
	{
		float d = static_cast<float>(distance(pt, center));
		if (radius < d)
			radius = d;
	}

	return std::make_tuple(center, radius);
}

// --------------------------------------------------------------------

DistanceMap::DistanceMap(const cif::mm::structure &p, const cif::crystal &crystal,
	float maxDistance)
	: mStructure(p)
	, crystal(crystal)
	, dim(0)
	, mMaxDistance(maxDistance)
	, mMaxDistanceSQ(maxDistance * maxDistance)
{
	using namespace cif::literals;

	// First collect the atoms from the datablock
	std::vector<cif::row_handle> atoms;

	auto &db = p.get_datablock();

	for (auto a : p.atoms())
		atoms.push_back(a.get_row());

	dim = uint32_t(atoms.size());

	std::vector<point> locations(dim);

	// bounding box
	point pMin(std::numeric_limits<float>::max(), std::numeric_limits<float>::max(), std::numeric_limits<float>::max()),
		pMax(std::numeric_limits<float>::min(), std::numeric_limits<float>::min(), std::numeric_limits<float>::min());

	for (auto &atom : atoms)
	{
		const auto &[id, x, y, z] = atom.get<std::string, float, float, float>("id", "Cartn_x", "Cartn_y", "Cartn_z");

		size_t ix = index.size();
		index[id] = ix;
		rIndex[ix] = id;

		cif::point pt{ x, y, z };
		locations[ix] = pt;

		if (pMin.m_x > pt.m_x)
			pMin.m_x = pt.m_x;
		if (pMin.m_y > pt.m_y)
			pMin.m_y = pt.m_y;
		if (pMin.m_z > pt.m_z)
			pMin.m_z = pt.m_z;

		if (pMax.m_x < pt.m_x)
			pMax.m_x = pt.m_x;
		if (pMax.m_y < pt.m_y)
			pMax.m_y = pt.m_y;
		if (pMax.m_z < pt.m_z)
			pMax.m_z = pt.m_z;
	};

	pMin -= mMaxDistance; // extend bounding box
	pMax += mMaxDistance;

	DistMap dist;

	std::vector<std::tuple<cif::point, float, std::vector<std::tuple<size_t,point>>>> residues;

	// loop over poly_seq_scheme
	for (const auto &[asymID, seqID] : db["pdbx_poly_seq_scheme"].rows<std::string, int>("asym_id", "seq_id"))
	{
		std::vector<std::tuple<size_t,point>> rAtoms;
		for (size_t i = 0; i < dim; ++i)
		{
			if (atoms[i]["label_asym_id"] == asymID and atoms[i]["label_seq_id"] == seqID)
				rAtoms.emplace_back(i, locations[i]);
		}
		
		AddDistancesForAtoms(rAtoms, rAtoms, dist);

		auto &&[center, radius] = calculateCenterAndRadius(rAtoms);
		residues.emplace_back(center, radius, std::move(rAtoms));
	}

	// treat waters special
<<<<<<< HEAD
	auto water_entity_id = db["entity"].find1<std::optional<std::string>>("type"_key == "water", "id");
	if (water_entity_id.has_value())
	{
		for (size_t i = 0; i < dim; ++i)
		{
			if (atoms[i]["label_entity_id"] == *water_entity_id)
=======
	std::string water_entity_id;
	for (std::string id : db["entity"].find<std::string>("type"_key == "water", "id"))
	{
		water_entity_id = id;

		for (size_t i = 0; i < dim; ++i)
		{
			if (atoms[i]["label_entity_id"] == water_entity_id)
>>>>>>> 0aec19f7
			{
				auto pt = locations[i];
				residues.emplace_back(pt, 0.f, std::vector<std::tuple<size_t,point>>{ { i, pt } });
			}
		}

		break;
	}

	// loop over pdbx_nonpoly_scheme
	for (const auto &[asymID, entityID] : db["pdbx_nonpoly_scheme"].rows<std::string, std::string>("asym_id", "entity_id"))
	{
		if (water_entity_id.has_value() and entityID == *water_entity_id)
			continue;

		std::vector<std::tuple<size_t,point>> rAtoms;
		for (size_t i = 0; i < dim; ++i)
		{
			if (atoms[i]["label_asym_id"] == asymID)
				rAtoms.emplace_back(i, locations[i]);
		}
		
		AddDistancesForAtoms(rAtoms, rAtoms, dist);

		auto &&[center, radius] = calculateCenterAndRadius(rAtoms);
		residues.emplace_back(center, radius, std::move(rAtoms));
	}

	// loop over pdbx_branch_scheme
	for (const auto &[asym_id, pdb_seq_num] : db["pdbx_branch_scheme"].rows<std::string, std::string>("asym_id", "num"))
	{
		std::vector<std::tuple<size_t,point>> rAtoms;
		for (size_t i = 0; i < dim; ++i)
		{
			if (atoms[i]["label_asym_id"] == asym_id and atoms[i]["auth_seq_id"] == pdb_seq_num)
				rAtoms.emplace_back(i, locations[i]);
		}
		
		AddDistancesForAtoms(rAtoms, rAtoms, dist);

		auto &&[center, radius] = calculateCenterAndRadius(rAtoms);
		residues.emplace_back(center, radius, std::move(rAtoms));
	}

	cif::progress_bar progress_bar((residues.size() * (residues.size() - 1)) / 2, "Creating distance map");

	for (size_t i = 0; i + 1 < residues.size(); ++i)
	{
		const auto &[centerI, radiusI, atomsI] = residues[i];

		for (size_t j = i + 1; j < residues.size(); ++j)
		{
			progress_bar.consumed(1);

			const auto &[centerJ, radiusJ, atomsJ] = residues[j];

			// first case, no symmetry operations
			auto d = distance(centerI, centerJ) - radiusI - radiusJ;
			if (d < mMaxDistance)
			{
				AddDistancesForAtoms(atomsI, atomsJ, dist);
				continue;
			}

			const auto &[ds, p, symop] = crystal.closest_symmetry_copy(centerI, centerJ);
			if (ds - radiusI - radiusJ < mMaxDistance)
				AddDistancesForAtoms(atomsI, atomsJ, dist, symop);
		}
	}

	// Store as a sparse CSR compressed matrix

	size_t nnz = dist.size();
	mA.reserve(nnz);
	mIA.reserve(dim + 1);
	mJA.reserve(nnz);

	size_t lastR = 0;
	mIA.push_back(0);

	for (const auto &[key, value] : dist)
	{
		size_t col, row;
		std::tie(row, col) = key;

		if (row != lastR) // new row
		{
			for (size_t ri = lastR; ri < row; ++ri)
				mIA.push_back(mA.size());
			lastR = row;
		}

		mA.push_back(value);
		mJA.push_back(col);
	}

	for (size_t ri = lastR; ri < dim; ++ri)
		mIA.push_back(mA.size());
}

// --------------------------------------------------------------------

void DistanceMap::AddDistancesForAtoms(const std::vector<std::tuple<size_t,point>> &a, const std::vector<std::tuple<size_t,point>> &b, DistMap &dm)
{
	for (const auto &[ixa, loc_a] : a)
	{
		for (const auto &[ixb, loc_b] : b)
		{
			if (ixa == ixb)
				continue;

			float d = cif::distance_squared(loc_a, loc_b);

			if (d > mMaxDistanceSQ)
				continue;

			d = std::sqrt(d);

			dm[std::make_tuple(ixa, ixb)] = std::make_tuple(d, cif::sym_op{}, false);
			dm[std::make_tuple(ixb, ixa)] = std::make_tuple(d, cif::sym_op{}, false);
		}
	}
}

void DistanceMap::AddDistancesForAtoms(const std::vector<std::tuple<size_t,point>> &a, const std::vector<std::tuple<size_t,point>> &b,
	DistMap &dm, cif::sym_op symop)
{
	for (const auto &[ixa, loc_a] : a)
	{
		for (const auto &[ixb, loc_b] : b)
		{
			if (ixa == ixb)
				continue;

			float d = cif::distance_squared(loc_a, crystal.symmetry_copy(loc_b, symop));

			if (d > mMaxDistanceSQ)
				continue;

			d = std::sqrt(d);

			dm[std::make_tuple(ixa, ixb)] = std::make_tuple(d, symop, false);
			dm[std::make_tuple(ixb, ixa)] = std::make_tuple(d, symop, true);
		}
	}
}

float DistanceMap::operator()(const std::string &a, const std::string &b) const
{
	size_t ixa, ixb;

	try
	{
		ixa = index.at(a);
	}
	catch (const std::out_of_range &ex)
	{
		throw std::out_of_range("atom " + a + " not found in distance map");
	}

	try
	{
		ixb = index.at(b);
	}
	catch (const std::out_of_range &ex)
	{
		throw std::out_of_range("atom " + b + " not found in distance map");
	}

	//	if (ixb < ixa)
	//		std::swap(ixa, ixb);

	size_t L = mIA[ixa];
	size_t R = mIA[ixa + 1] - 1;

	while (L <= R)
	{
		size_t i = (L + R) / 2;

		if (mJA[i] == ixb)
			return std::get<0>(mA[i]);

		if (mJA[i] < ixb)
			L = i + 1;
		else
			R = i - 1;
	}

	return 100.f;
}

std::vector<cif::mm::atom> DistanceMap::near(const cif::mm::atom &atom, float maxDistance) const
{
	using namespace cif::literals;

	assert(maxDistance <= mMaxDistance);
	if (maxDistance > mMaxDistance)
		throw std::runtime_error("Invalid max distance in DistanceMap::near");

	std::string a_id = atom.id();
	std::string alta = atom.get_label_alt_id();

	size_t ixa;
	try
	{
		ixa = index.at(a_id);
	}
	catch (const std::out_of_range &ex)
	{
		throw std::runtime_error("atom " + a_id + " not found in distance map");
	}

	std::vector<cif::mm::atom> result;

	auto &atom_site = atom.get_row().get_category();

	for (size_t i = mIA[ixa]; i < mIA[ixa + 1]; ++i)
	{
		const auto &[d, symop, inverse] = mA[i];

		if (d > maxDistance)
			continue;

		size_t ixb = mJA[i];

		std::string b_id = rIndex.at(ixb);
		auto altb = atom_site.find_first<std::string>("id"_key == b_id, "label_alt_id");

		if (altb != alta and not altb.empty() and not alta.empty())
			continue;

		auto atom_b = mStructure.get_atom_by_id(b_id);

		if (symop)
		{
			cif::point p = atom_b.get_location();

			if (inverse)
				p = crystal.inverse_symmetry_copy(p, symop);
			else
				p = crystal.symmetry_copy(p, symop);

			result.emplace_back(atom_b, p, symop.string());
		}
		else
			result.emplace_back(atom_b);
	}

	return result;
}

} // namespace pdb_redo<|MERGE_RESOLUTION|>--- conflicted
+++ resolved
@@ -135,30 +135,17 @@
 	}
 
 	// treat waters special
-<<<<<<< HEAD
 	auto water_entity_id = db["entity"].find1<std::optional<std::string>>("type"_key == "water", "id");
 	if (water_entity_id.has_value())
 	{
 		for (size_t i = 0; i < dim; ++i)
 		{
 			if (atoms[i]["label_entity_id"] == *water_entity_id)
-=======
-	std::string water_entity_id;
-	for (std::string id : db["entity"].find<std::string>("type"_key == "water", "id"))
-	{
-		water_entity_id = id;
-
-		for (size_t i = 0; i < dim; ++i)
-		{
-			if (atoms[i]["label_entity_id"] == water_entity_id)
->>>>>>> 0aec19f7
 			{
 				auto pt = locations[i];
 				residues.emplace_back(pt, 0.f, std::vector<std::tuple<size_t,point>>{ { i, pt } });
 			}
 		}
-
-		break;
 	}
 
 	// loop over pdbx_nonpoly_scheme
