/*-
 * SPDX-License-Identifier: BSD-2-Clause
 *
 * Copyright (c) 2020 NKI/AVL, Netherlands Cancer Institute
 *
 * Redistribution and use in source and binary forms, with or without
 * modification, are permitted provided that the following conditions are met:
 *
 * 1. Redistributions of source code must retain the above copyright notice, this
 *    list of conditions and the following disclaimer
 * 2. Redistributions in binary form must reproduce the above copyright notice,
 *    this list of conditions and the following disclaimer in the documentation
 *    and/or other materials provided with the distribution.
 *
 * THIS SOFTWARE IS PROVIDED BY THE COPYRIGHT HOLDERS AND CONTRIBUTORS "AS IS" AND
 * ANY EXPRESS OR IMPLIED WARRANTIES, INCLUDING, BUT NOT LIMITED TO, THE IMPLIED
 * WARRANTIES OF MERCHANTABILITY AND FITNESS FOR A PARTICULAR PURPOSE ARE
 * DISCLAIMED. IN NO EVENT SHALL THE COPYRIGHT OWNER OR CONTRIBUTORS BE LIABLE FOR
 * ANY DIRECT, INDIRECT, INCIDENTAL, SPECIAL, EXEMPLARY, OR CONSEQUENTIAL DAMAGES
 * (INCLUDING, BUT NOT LIMITED TO, PROCUREMENT OF SUBSTITUTE GOODS OR SERVICES;
 * LOSS OF USE, DATA, OR PROFITS; OR BUSINESS INTERRUPTION) HOWEVER CAUSED AND
 * ON ANY THEORY OF LIABILITY, WHETHER IN CONTRACT, STRICT LIABILITY, OR TORT
 * (INCLUDING NEGLIGENCE OR OTHERWISE) ARISING IN ANY WAY OUT OF THE USE OF THIS
 * SOFTWARE, EVEN IF ADVISED OF THE POSSIBILITY OF SUCH DAMAGE.
 */

/*
   Created by: Maarten L. Hekkelman
   Date: dinsdag 22 mei, 2018
*/

#include <filesystem>
#include <future>
#include <iomanip>
#include <regex>

#include "pdb-redo/Minimizer.hpp"
#include "pdb-redo/Symmetry-2.hpp"

namespace fs = std::filesystem;

namespace pdb_redo
{

// --------------------------------------------------------------------

const uint32_t kRefSentinel = std::numeric_limits<uint32_t>::max();

const double
	kNonBondedContactDistanceSq = 15.0 * 15.0,
	kMaxPeptideBondLengthSq = 3.5 * 3.5;

// --------------------------------------------------------------------

struct lessAtom
{
	bool operator()(const cif::mm::atom &a, const cif::mm::atom &b) const { return a.id().compare(b.id()) < 0; }
};

typedef std::set<cif::mm::atom, lessAtom> AtomSet;

// --------------------------------------------------------------------

DPoint AtomLocationProvider::operator[](AtomRef atomID) const
{
	if (atomID >= mAtoms.size())
		throw std::range_error("Unknown atom " + std::to_string(atomID));
	return mAtoms[atomID].get_location();
}

std::string AtomLocationProvider::atom(AtomRef atomID) const
{
	if (atomID >= mAtoms.size())
		throw std::range_error("Unknown atom " + std::to_string(atomID));
	auto &a = mAtoms[atomID];
	return std::to_string(a.get_label_seq_id()) + ' ' + a.get_label_atom_id();
}

// --------------------------------------------------------------------

Minimizer::Minimizer(const cif::mm::structure &structure, const BondMap &bonds, float plane5AtomsESD)
	: mStructure(structure)
	, mBonds(bonds)
	, mPlane5ESD(plane5AtomsESD)
{
}

void Minimizer::addResidue(const cif::mm::residue &res)
{
	auto compound = Compound::create(res.get_compound_id()); // r.get_compound();
	if (not compound)
		throw std::runtime_error("Missing compound information for " + res.get_compound_id());

	for (auto a : res.atoms())
	{
		(void)ref(a);
		mAtoms.push_back(a);
	}

	for (auto &b : compound->bonds())
	{
		try
		{
			if (compound->get_atom_by_atom_id(b.atomID[0]).typeSymbol == cif::H or
				compound->get_atom_by_atom_id(b.atomID[1]).typeSymbol == cif::H)
			{
				continue;
			}

			cif::mm::atom a1 = res.get_atom_by_atom_id(b.atomID[0]);
			cif::mm::atom a2 = res.get_atom_by_atom_id(b.atomID[1]);

			if (not(a1 and a2))
				continue;

			mBondRestraints.emplace_back(ref(a1), ref(a2), b.distance, b.esd);
		}
		catch (const std::exception &ex)
		{
			if (cif::VERBOSE > 1)
				std::cerr << "While processing bond restraints: " << ex.what() << std::endl;
			continue;
		}
	}

	for (auto &a : compound->angles())
	{
		try
		{
			if (compound->get_atom_by_atom_id(a.atomID[0]).typeSymbol == cif::H or
				compound->get_atom_by_atom_id(a.atomID[1]).typeSymbol == cif::H or
				compound->get_atom_by_atom_id(a.atomID[2]).typeSymbol == cif::H)
			{
				continue;
			}

			cif::mm::atom a1 = res.get_atom_by_atom_id(a.atomID[0]);
			cif::mm::atom a2 = res.get_atom_by_atom_id(a.atomID[1]);
			cif::mm::atom a3 = res.get_atom_by_atom_id(a.atomID[2]);

			if (not(a1 and a2 and a3))
				continue;

			mAngleRestraints.emplace_back(
				ref(a1), ref(a2), ref(a3), a.angle, a.esd);
		}
		catch (const std::exception &ex)
		{
			if (cif::VERBOSE > 1)
				std::cerr << "While processing angle restraints: " << ex.what() << std::endl;
			continue;
		}
	}

	for (auto &a : compound->torsions())
	{
		if (a.esd == 0)
			continue;

		try
		{
			if (compound->get_atom_by_atom_id(a.atomID[0]).typeSymbol == cif::H or
				compound->get_atom_by_atom_id(a.atomID[1]).typeSymbol == cif::H or
				compound->get_atom_by_atom_id(a.atomID[2]).typeSymbol == cif::H or
				compound->get_atom_by_atom_id(a.atomID[3]).typeSymbol == cif::H)
			{
				continue;
			}

			cif::mm::atom a1 = res.get_atom_by_atom_id(a.atomID[0]);
			cif::mm::atom a2 = res.get_atom_by_atom_id(a.atomID[1]);
			cif::mm::atom a3 = res.get_atom_by_atom_id(a.atomID[2]);
			cif::mm::atom a4 = res.get_atom_by_atom_id(a.atomID[3]);

			if (a1 and a2 and a3 and a4)
				mTorsionRestraints.emplace_back(ref(a1), ref(a2), ref(a3), ref(a4), a.angle, a.esd, a.period);
		}
		catch (const std::exception &ex)
		{
			if (cif::VERBOSE > 1)
				std::cerr << "While processing torsion restraints: " << ex.what() << std::endl;
			continue;
		}
	}

	for (auto &cv : compound->chiralCentres())
	{
		try
		{
			if (compound->get_atom_by_atom_id(cv.atomID[0]).typeSymbol == cif::H or
				compound->get_atom_by_atom_id(cv.atomID[1]).typeSymbol == cif::H or
				compound->get_atom_by_atom_id(cv.atomID[2]).typeSymbol == cif::H)
			{
				continue;
			}

			cif::mm::atom cc = res.get_atom_by_atom_id(cv.atomIDCentre);
			cif::mm::atom a1 = res.get_atom_by_atom_id(cv.atomID[0]);
			cif::mm::atom a2 = res.get_atom_by_atom_id(cv.atomID[1]);
			cif::mm::atom a3 = res.get_atom_by_atom_id(cv.atomID[2]);

			if (not(cc and a1 and a2 and a3))
				continue;

			auto volume = compound->chiralVolume(cv.id);

			mChiralVolumeRestraints.emplace_back(ref(cc), ref(a1),
				ref(a2), ref(a3), volume * 6);
		}
		catch (const std::exception &ex)
		{
			if (cif::VERBOSE > 1)
				std::cerr << "While processing chiral volume restraints: " << ex.what() << std::endl;
			continue;
		}
	}

	for (auto &p : compound->planes())
	{
		try
		{
			std::vector<AtomRef> atoms;

			for (auto a : p.atomID)
			{
				if (compound->get_atom_by_atom_id(a).typeSymbol == cif::H)
					continue;

				auto a1 = res.get_atom_by_atom_id(a);
				if (not a1)
					continue;

				atoms.push_back(ref(a1));
			}

			if (atoms.size() > 3)
				mPlanarityRestraints.emplace_back(move(atoms), p.esd);
		}
		catch (const std::exception &ex)
		{
			if (cif::VERBOSE > 1)
				std::cerr << "While processing planarity restraints: " << ex.what() << std::endl;
			continue;
		}
	}
}

void Minimizer::addPolySection(const cif::mm::polymer &poly, int first, int last)
{
	const cif::mm::monomer *prev = nullptr; // used to link residues

	for (auto &r : poly)
	{
		if (r.get_seq_id() < first)
		{
			prev = &r;
			continue;
		}

		if (r.get_seq_id() <= last)
			addResidue(r);

		if (prev != nullptr)
			try
			{
				cif::mm::atom c = prev->get_atom_by_atom_id("C"), n = r.get_atom_by_atom_id("N");

				if (c and n and distance_squared(c, n) < kMaxPeptideBondLengthSq)
				{
					bool trans = not cif::mm::monomer::is_cis(*prev, r);

					if (trans)
						addLinkRestraints(*prev, r, "C", "N", r.get_compound_id() == "PRO" ? "PTRANS" : "TRANS");
					else
						addLinkRestraints(*prev, r, "C", "N", r.get_compound_id() == "PRO" ? "PCIS" : "CIS");

					if (trans)
					{
						cif::mm::atom ca1 = prev->get_atom_by_atom_id("CA");
						cif::mm::atom ca2 = r.get_atom_by_atom_id("CA");

						mTransPeptideRestraints.emplace_back(TransPeptideRestraint{
							ref(ca1),
							ref(c),
							ref(n),
							ref(ca2) });
					}

					// add planar restraints
					std::vector<AtomRef> atoms = {
						ref(prev->get_atom_by_atom_id("CA")),
						ref(c),
						ref(prev->get_atom_by_atom_id("O")),
						ref(n),
						ref(r.get_atom_by_atom_id("CA"))
					};

					mPlanarityRestraints.emplace_back(PlanarityRestraint{ move(atoms), mPlane5ESD });
				}
			}
			catch (const std::exception &ex)
			{
				if (cif::VERBOSE > 1)
					std::cerr << "While processing plane-5-atoms restraints: " << ex.what() << std::endl;
				//			continue;
			}

		if (r.get_seq_id() > last)
			break;

		prev = &r;
	}

	// Add link BondRestraints
	//	for (auto& a1: mAtoms)
	//	{
	//		// TODO: implement based on struct_conn information and radii from ener_lib?
	//	}
}

void Minimizer::addDensityMap(const XMap &xMap, float mapWeight)
{
	std::vector<std::pair<AtomRef, double>> densityAtoms;
	densityAtoms.reserve(mAtoms.size());

	transform(mAtoms.begin(), mAtoms.end(), back_inserter(densityAtoms),
		[this](const cif::mm::atom &a)
		{
			double z = static_cast<int>(a.get_type());
			double weight = 1;
			double occupancy = a.get_occupancy();

			if (occupancy > 1)
				occupancy = 1;

			// TODO: cryo_em support

			return std::make_pair(ref(a), z * weight * occupancy);
		});

	mDensityRestraint.reset(new DensityRestraint(move(densityAtoms), xMap, mapWeight));
}

void Minimizer::Finish()
{
	if (mAtoms.empty())
		throw std::runtime_error("No atoms to refine");

	fs::path enerLibFilePath(getenv("CLIBD_MON"));
	enerLibFilePath /= "ener_lib.cif";

	cif::file enerLibFile(enerLibFilePath);
	auto &db = enerLibFile["energy"];
	auto &libAtom = db["lib_atom"];

	std::set<std::tuple<AtomRef, AtomRef>> nbc;

	SymmetryAtomIteratorFactory saif(mStructure, getSpacegroup(mStructure.get_datablock()), getCell(mStructure.get_datablock()));

	auto add_nbc = [this, &nbc, &libAtom](const cif::mm::atom &a1, const cif::mm::atom &a2)
	{
		AtomRef ra1 = ref(a1);
		AtomRef ra2 = ref(a2);

		if (nbc.count(std::make_tuple(ra1, ra2)))
			return;

		if (find_if(mAngleRestraints.begin(), mAngleRestraints.end(),
				[&](auto &ar)
				{ return (ar.mA == ra1 and ar.mC == ra2) or (ar.mA == ra2 and ar.mC == ra1); }) != mAngleRestraints.end())
			return;

		if ((a1.get_label_comp_id() == "PRO" or a1.get_label_comp_id() == "HYP") and
			a1.get_label_seq_id() == a2.get_label_seq_id() + 1 and
			a1.get_label_atom_id() == "CD")
		{
			return;
		}

		if ((a2.get_label_comp_id() == "PRO" or a2.get_label_comp_id() == "HYP") and
			a2.get_label_seq_id() == a1.get_label_seq_id() + 1 and
			a2.get_label_atom_id() == "CD")
		{
			return;
		}

		if ((a1.get_label_comp_id() == "ASN" or a2.get_label_comp_id() == "NAG") and
			a1.get_label_atom_id() == "OD1" and a2.get_label_atom_id() == "C1")
		{
			return;
		}

		if ((a1.get_label_comp_id() == "NAG" or a2.get_label_comp_id() == "ASN") and
			a1.get_label_atom_id() == "C1" and a2.get_label_atom_id() == "OD1")
		{
			return;
		}

		double minDist = 2.8;

		if (mBonds.is1_4(a1, a2))
		{
			if (cif::VERBOSE > 1)
				std::cerr << "1_4 for " << a1 << " and " << a2 << std::endl;
			minDist = 2.64;
		}
		else if ((a1.get_label_seq_id() + 1 == a2.get_label_seq_id() and a1.get_label_atom_id() == "O" and a2.get_label_atom_id() == "C") or
				 (a2.get_label_seq_id() + 1 == a1.get_label_seq_id() and a2.get_label_atom_id() == "O" and a1.get_label_atom_id() == "C"))
		{
			minDist = 2.84;
		}
		else
		{
			try
			{
				auto c1 = Compound::create(a1.get_label_comp_id());
				auto c2 = Compound::create(a2.get_label_comp_id());

				std::string et1 = c1->get_atom_by_atom_id(a1.get_label_atom_id()).typeEnergy;
				std::string et2 = c2->get_atom_by_atom_id(a2.get_label_atom_id()).typeEnergy;

				if (not(et1.empty() or et2.empty()))
				{
					auto r1 = libAtom.find(cif::key("type") == et1);
					auto r2 = libAtom.find(cif::key("type") == et2);

					if (not(r1.empty() or r2.empty()))
					{
						if (cif::atom_type_traits(a1.get_type()).is_metal())
							minDist = r1.front()["ion_radius"].as<float>();
						else
							minDist = r1.front()["vdw_radius"].as<float>();

						if (cif::atom_type_traits(a2.get_type()).is_metal())
							minDist += r2.front()["ion_radius"].as<float>();
						else
							minDist += r2.front()["vdw_radius"].as<float>();

						// OK, now that we're here, see if the atoms are in the same residue...

						if (a1.get_label_asym_id() == a2.get_label_asym_id() and a1.get_label_seq_id() == a2.get_label_seq_id())
							minDist *= 0.84;

						std::string hbType1 = r1.front()["hb_type"].as<std::string>(),
									hbType2 = r2.front()["hb_type"].as<std::string>();

						static const std::regex donorRx("B|D|H"), acceptorRx("B|A|H");

						if (regex_match(hbType1, donorRx) and regex_match(hbType2, acceptorRx))
						{
							minDist -= 0.5;
							if (hbType1 == "H")
								minDist -= 0.3;
						}

						if (regex_match(hbType2, donorRx) and regex_match(hbType1, acceptorRx))
						{
							minDist -= 0.5;
							if (hbType2 == "H")
								minDist -= 0.3;
						}
					}
				}

				// so-called strange exceptions in coot code

				if (find(mAtoms.begin(), mAtoms.end(), a2) == mAtoms.end())
				{
					switch (std::abs(a1.get_label_seq_id() - a2.get_label_seq_id()))
					{
						case 1:
							if ((a1.get_label_atom_id() == "O" and a2.get_label_atom_id() == "CA") or
								(a1.get_label_atom_id() == "CA" and a2.get_label_atom_id() == "O") or
								(a1.get_label_atom_id() == "N" and a2.get_label_atom_id() == "CB") or
								(a1.get_label_atom_id() == "CB" and a2.get_label_atom_id() == "N") or
								(a1.get_label_atom_id() == "C" and a2.get_label_atom_id() == "CB") or
								(a1.get_label_atom_id() == "CB" and a2.get_label_atom_id() == "C"))
							{
								minDist = 2.7;
							}
							break;

						case 2:
							if ((a1.get_label_atom_id() == "C" and a2.get_label_atom_id() == "N") or
								(a1.get_label_atom_id() == "N" and a2.get_label_atom_id() == "C"))
							{
								minDist = 2.7;
							}
							break;
					}
				}
			}
			catch (const std::exception &ex)
			{
				if (cif::VERBOSE > 0)
					std::cerr << "err calculating nbc distance: " << ex.what() << std::endl;
				minDist = 2.8;
			}
		}

		mNonBondedContactRestraints.emplace_back(ra1, ra2, minDist, 0.02);
		nbc.insert(std::make_tuple(ra1, ra2));
		nbc.insert(std::make_tuple(ra2, ra1));
	};

	// now add the non-bonded restraints
	for (auto &a1 : mAtoms)
	{
		for (auto a2 : mStructure.atoms())
		{
			if (a1 == a2 or mBonds(a1, a2))
				continue;

			for (auto s_a2 : saif(a2, [l = a1.get_location()](const cif::point &p)
					 { return distance_squared(p, l) <= kNonBondedContactDistanceSq; }))
			{
				add_nbc(a1, a2);
			}
		}
	}

	// create reverse index (for dfcollector)
	mRef2AtomIndex = std::vector<size_t>(mReferencedAtoms.size(), kRefSentinel);
	for (size_t i = 0; i < mAtoms.size(); ++i)
	{
		AtomRef ar = ref(mAtoms[i]);
		assert(ar < mRef2AtomIndex.size());
		mRef2AtomIndex[ar] = i;
	}

	// collect the restraints

	for (auto &r : mBondRestraints)
		mRestraints.push_back(&r);
	for (auto &r : mAngleRestraints)
		mRestraints.push_back(&r);
	for (auto &r : mTransPeptideRestraints)
		mRestraints.push_back(&r);
	for (auto &r : mTorsionRestraints)
		mRestraints.push_back(&r);
	for (auto &r : mPlanarityRestraints)
		mRestraints.push_back(&r);
	for (auto &r : mChiralVolumeRestraints)
		mRestraints.push_back(&r);
	for (auto &r : mNonBondedContactRestraints)
		mRestraints.push_back(&r);
	if (mDensityRestraint)
		mRestraints.push_back(mDensityRestraint.get());

	// report

	if (cif::VERBOSE > 1)
		std::cout << "created " << mBondRestraints.size() << " bond restraints" << std::endl
				  << "created " << mAngleRestraints.size() << " angle restraints" << std::endl
				  << "created " << mTorsionRestraints.size() << " torsion restraints" << std::endl
				  << "created " << mPlanarityRestraints.size() << " plane restraints" << std::endl
				  << "created " << mTransPeptideRestraints.size() << " trans peptide restraints" << std::endl
				  << "created " << mChiralVolumeRestraints.size() << " chiral vol restraints" << std::endl
				  << "created " << mNonBondedContactRestraints.size() << " non-bonded-contact restraints" << std::endl
				  << std::endl;

	AtomLocationProvider loc(mReferencedAtoms);

	if (cif::VERBOSE > 2)
		for (auto r : mRestraints)
			r->print(loc);
}

void Minimizer::dropTorsionRestraints()
{
	for (auto &r : mTorsionRestraints)
		mRestraints.erase(std::remove(mRestraints.begin(), mRestraints.end(), &r), mRestraints.end());
	
	mTorsionRestraints.clear();
}

AtomRef Minimizer::ref(const cif::mm::atom &atom)
{
	std::string atomID = atom.id();
	AtomRef result;

	auto k = mRefIndex.find(atomID);
	if (k != mRefIndex.end())
		result = k->second;
	else
	{
		result = static_cast<AtomRef>(mReferencedAtoms.size());
		mReferencedAtoms.push_back(atom);
		mRefIndex[atomID] = result;
	}

	return result;
}

void Minimizer::addLinkRestraints(const cif::mm::residue &a, const cif::mm::residue &b,
		const std::string &atom_id_a, const std::string &atom_id_b, const Link &link)
{
	auto c1 = cif::compound_factory::instance().create(a.get_compound_id());
	auto c2 = cif::compound_factory::instance().create(b.get_compound_id());

	auto getCompoundAtom = [&](const LinkAtom &la)
	{
		return la.compID == 1 ? c1->get_atom_by_atom_id(la.atomID) : c2->get_atom_by_atom_id(la.atomID);
	};

	assert(link.bonds().size() == 1);
	bool a_is_1 = link.bonds().front().atom[0].compID == 1 ?
		link.bonds().front().atom[0].atomID == atom_id_a :
		link.bonds().front().atom[1].atomID == atom_id_a;

	auto getAtom = [&](const LinkAtom &la)
	{
		if (la.compID == 1)
			return a_is_1 ? a.get_atom_by_atom_id(la.atomID) : b.get_atom_by_atom_id(la.atomID);
		else
			return a_is_1 ? b.get_atom_by_atom_id(la.atomID) : a.get_atom_by_atom_id(la.atomID);
	};

	for (auto &bond : link.bonds())
	{
		try
		{
			if (getCompoundAtom(bond.atom[0]).type_symbol == cif::H or
				getCompoundAtom(bond.atom[1]).type_symbol == cif::H)
			{
				continue;
			}

			cif::mm::atom a1 = getAtom(bond.atom[0]);
			cif::mm::atom a2 = getAtom(bond.atom[1]);

			mBondRestraints.emplace_back(ref(a1), ref(a2), bond.distance, bond.esd);
		}
		catch (const std::exception &ex)
		{
			if (cif::VERBOSE > 0)
				std::cerr << "While processing bond restraints: " << ex.what() << std::endl;
			continue;
		}
	}

	for (auto &angle : link.angles())
	{
		try
		{
			if (getCompoundAtom(angle.atom[0]).type_symbol == cif::H or
				getCompoundAtom(angle.atom[1]).type_symbol == cif::H or
				getCompoundAtom(angle.atom[2]).type_symbol == cif::H)
			{
				continue;
			}

			cif::mm::atom a1 = getAtom(angle.atom[0]);
			cif::mm::atom a2 = getAtom(angle.atom[1]);
			cif::mm::atom a3 = getAtom(angle.atom[2]);

			mAngleRestraints.emplace_back(ref(a1), ref(a2), ref(a3), angle.angle, angle.esd);
		}
		catch (const std::exception &ex)
		{
			if (cif::VERBOSE > 1)
				std::cerr << "While processing angle restraints: " << ex.what() << std::endl;
			continue;
		}
	}

	for (auto &torsion : link.torsions())
	{
		if (torsion.esd == 0)
			continue;

		try
		{
			if (getCompoundAtom(torsion.atom[0]).type_symbol == cif::H or
				getCompoundAtom(torsion.atom[1]).type_symbol == cif::H or
				getCompoundAtom(torsion.atom[2]).type_symbol == cif::H or
				getCompoundAtom(torsion.atom[3]).type_symbol == cif::H)
			{
				continue;
			}

			cif::mm::atom a1 = getAtom(torsion.atom[0]);
			cif::mm::atom a2 = getAtom(torsion.atom[1]);
			cif::mm::atom a3 = getAtom(torsion.atom[2]);
			cif::mm::atom a4 = getAtom(torsion.atom[3]);

			mTorsionRestraints.emplace_back(ref(a1), ref(a2), ref(a3), ref(a4), torsion.angle, torsion.esd, torsion.period);
		}
		catch (const std::exception &ex)
		{
			if (cif::VERBOSE > 0)
				std::cerr << "While processing torsion restraints: " << ex.what() << std::endl;
			continue;
		}
	}

	for (auto &center : link.chiralCentres())
	{
		try
		{
			if (getCompoundAtom(center.atom[0]).type_symbol == cif::H or
				getCompoundAtom(center.atom[1]).type_symbol == cif::H or
				getCompoundAtom(center.atom[2]).type_symbol == cif::H)
			{
				continue;
			}

			cif::mm::atom cc = getAtom(center.atomCentre);
			cif::mm::atom a1 = getAtom(center.atom[0]);
			cif::mm::atom a2 = getAtom(center.atom[1]);
			cif::mm::atom a3 = getAtom(center.atom[2]);

			auto volume = link.chiralVolume(center.id, a.get_compound_id(), b.get_compound_id());

			mChiralVolumeRestraints.emplace_back(ref(cc), ref(a1), ref(a2), ref(a3), volume);
		}
		catch (const std::exception &ex)
		{
			if (cif::VERBOSE > 0)
				std::cerr << "While processing chiral volume restraints: " << ex.what() << std::endl;
			continue;
		}
	}

	for (auto &plane : link.planes())
	{
		try
		{
			std::vector<AtomRef> atoms;

<<<<<<< HEAD
			for (auto a : plane.atoms)
=======
			for (auto atom : p.atoms)
>>>>>>> 9c094cfc
			{
				if (getCompoundAtom(atom).type_symbol == cif::H)
					continue;

				atoms.push_back(ref(getAtom(atom)));
			}

			if (atoms.size() > 3)
				mPlanarityRestraints.emplace_back(PlanarityRestraint{ move(atoms), plane.esd });
		}
		catch (const std::exception &ex)
		{
			if (cif::VERBOSE > 0)
				std::cerr << "While processing planarity restraints: " << ex.what() << std::endl;
			continue;
		}
	}
}

void Minimizer::printStats()
{
	AtomLocationProvider loc(mReferencedAtoms);

	// for (auto &r : mBondRestraints)
	// 	std::cout << mReferencedAtoms[r.mA] << " -> " << mReferencedAtoms[r.mB] << " = " << r.f(loc) << std::endl;

	double bondScore = rmsz(loc, mBondRestraints);
	double angleScore = rmsz(loc, mAngleRestraints);
	double torsionScore = rmsz(loc, mTorsionRestraints);
	double chiralityVolumeScore = rmsz(loc, mChiralVolumeRestraints);
	double planarityScore = rmsz(loc, mPlanarityRestraints);
	double transpeptideScore = rmsz(loc, mTransPeptideRestraints);
	double nbcScore = rmsz(loc, mNonBondedContactRestraints);
	double densityScore = mDensityRestraint ? mDensityRestraint->f(loc) : 0;

	std::cerr << "  Bonds:              " << bondScore << std::endl
			  << "  Angles:             " << angleScore << std::endl
			  << "  Torsion:            " << torsionScore << std::endl
			  << "  Chirality:          " << chiralityVolumeScore << std::endl
			  << "  Planarity:          " << planarityScore << std::endl
			  << "  Transpeptide:       " << transpeptideScore << std::endl
			  << "  Non-Bonded-Contact: " << nbcScore << std::endl
			  << "  Density:            " << densityScore << std::endl;
}

double Minimizer::score()
{
	AtomLocationProvider loc(mReferencedAtoms);
	return score(loc);
}

double Minimizer::score(const AtomLocationProvider &loc)
{
	double result = 0;
	for (auto r : mRestraints)
	{
		if (cif::VERBOSE > 2)
			r->print(loc);
		
		result += r->f(loc);
	}

	if (cif::VERBOSE > 3)
		std::cout << "score: " << result << std::endl;

	return result;
}

// --------------------------------------------------------------------

#include <gsl/gsl_blas.h> // for debugging norm of gradient
#include <gsl/gsl_multimin.h>

class GSLAtomLocation : public AtomLocationProvider
{
  public:
	GSLAtomLocation(std::vector<cif::mm::atom> &atoms, const std::vector<cif::point> &fixedAtoms,
		const std::vector<size_t> &index, const gsl_vector *v)
		: AtomLocationProvider(atoms)
		, mFixedLocations(fixedAtoms)
		, mIndex(index)
		, mV(v)
	{
		assert(mIndex.size() == mFixedLocations.size());

		if (cif::VERBOSE > 2)
		{
			for (size_t i = 0; i < mIndex.size(); ++i)
			{
				size_t ri = mIndex[i];
				if (ri == kRefSentinel)
					continue;

				DPoint p = {
					gsl_vector_get(mV, ri * 3),
					gsl_vector_get(mV, ri * 3 + 1),
					gsl_vector_get(mV, ri * 3 + 2)
				};

				std::cout << mAtoms[i] << p << std::endl;
			}
		}
	}

	virtual DPoint operator[](AtomRef atom) const;

	void storeLocations();

  private:
	const std::vector<cif::point> &mFixedLocations;
	const std::vector<size_t> &mIndex;
	const gsl_vector *mV;
};

DPoint GSLAtomLocation::operator[](AtomRef atomID) const
{
	assert(atomID < mIndex.size());

	size_t ix = mIndex.at(atomID);

	if (ix == kRefSentinel)
		return mFixedLocations.at(atomID);

	return DPoint(
		gsl_vector_get(mV, ix * 3 + 0),
		gsl_vector_get(mV, ix * 3 + 1),
		gsl_vector_get(mV, ix * 3 + 2));
}

void GSLAtomLocation::storeLocations()
{
	for (size_t i = 0; i < mIndex.size(); ++i)
	{
		size_t ri = mIndex[i];
		if (ri == kRefSentinel)
			continue;

		DPoint p = {
			gsl_vector_get(mV, ri * 3),
			gsl_vector_get(mV, ri * 3 + 1),
			gsl_vector_get(mV, ri * 3 + 2)
		};

		mAtoms[i].set_location(p);
	}
}

// --------------------------------------------------------------------

class GSLDFCollector : public DFCollector
{
  public:
	GSLDFCollector(const std::vector<cif::mm::atom> &atoms, const std::vector<size_t> &index, gsl_vector *df)
		: mAtoms(atoms)
		, mIndex(index)
		, mDF(df)
	{
		for (size_t ix : mIndex)
		{
			if (ix == kRefSentinel)
				continue;

			gsl_vector_set(mDF, ix * 3 + 0, 0.0);
			gsl_vector_set(mDF, ix * 3 + 1, 0.0);
			gsl_vector_set(mDF, ix * 3 + 2, 0.0);
		}
	}

	~GSLDFCollector();

	virtual void add(AtomRef atom, double dx, double dy, double dz);

  private:
	// for debugging
	std::string label(AtomRef atom) const
	{
		std::string atomName = " " + mAtoms[atom].get_label_atom_id();
		atomName += std::string(5 - atomName.length(), ' ');
		return std::to_string(mAtoms[atom].get_label_seq_id()) + atomName;
	}

	const std::vector<cif::mm::atom> &mAtoms;
	const std::vector<size_t> &mIndex;
	gsl_vector *mDF;
};

GSLDFCollector::~GSLDFCollector()
{
	if (cif::VERBOSE > 2)
	{
		std::cerr << std::string(cif::get_terminal_width(), '-') << std::endl
				  << "Collected gradient: " << std::endl;

		for (size_t i = 0; i < mAtoms.size(); ++i)
		{
			size_t ix = mIndex[i];
			if (ix == kRefSentinel)
				continue;

			double dx = gsl_vector_get(mDF, ix * 3 + 0);
			double dy = gsl_vector_get(mDF, ix * 3 + 1);
			double dz = gsl_vector_get(mDF, ix * 3 + 2);

			std::cerr << "atom: " << label(i) << " d: " << std::setprecision(10) << dx << " " << dy << " " << dz << std::endl;
		}

		std::cerr << std::string(cif::get_terminal_width(), '-') << std::endl;
	}
}

void GSLDFCollector::add(AtomRef atom, double dx, double dy, double dz)
{
	assert(atom < mIndex.size());

	size_t ix = mIndex[atom];
	if (ix != kRefSentinel)
	{
		gsl_vector_set(mDF, ix * 3 + 0, gsl_vector_get(mDF, ix * 3 + 0) + dx);
		gsl_vector_set(mDF, ix * 3 + 1, gsl_vector_get(mDF, ix * 3 + 1) + dy);
		gsl_vector_set(mDF, ix * 3 + 2, gsl_vector_get(mDF, ix * 3 + 2) + dz);

		if (cif::VERBOSE > 4)
			std::cerr << "atom: " << label(atom) << " d: " << std::setprecision(10) << dx << ", " << dy << ", " << dz << std::endl;
	}
}

// --------------------------------------------------------------------

class GSLMinimizer : public Minimizer
{
  public:
	GSLMinimizer(const cif::mm::structure &structure, const BondMap &bm, float plane5AtomsESD)
		: Minimizer(structure, bm, plane5AtomsESD)
	{
	}

	virtual void Finish()
	{
		Minimizer::Finish();

		for (auto &a : mReferencedAtoms)
			mFixedLocations.push_back(a.get_location());
	}

	~GSLMinimizer()
	{
		if (m_s != nullptr)
			gsl_multimin_fdfminimizer_free(m_s);
	}

	virtual double refine(bool storeAtoms);
	virtual std::vector<std::pair<std::string, cif::point>> getAtoms() const;
	virtual void storeAtomLocations();

  private:
	static double F(const gsl_vector *v, void *params);
	static void Df(const gsl_vector *v, void *params, gsl_vector *df);
	static void Fdf(const gsl_vector *x, void *params, double *f, gsl_vector *df);

	double F(const gsl_vector *v);
	void Df(const gsl_vector *v, gsl_vector *df);
	void Fdf(const gsl_vector *x, double *f, gsl_vector *df);

	std::vector<cif::point> mFixedLocations;
	gsl_multimin_fdfminimizer *m_s = nullptr;
};

double GSLMinimizer::refine(bool storeAtoms)
{
	const size_t iterations = 4000;

	gsl_multimin_function_fdf fdf = {};
	fdf.f = &GSLMinimizer::F;
	fdf.df = &GSLMinimizer::Df;
	fdf.fdf = &GSLMinimizer::Fdf;
	fdf.n = mAtoms.size() * 3;
	fdf.params = this;

	auto T = gsl_multimin_fdfminimizer_conjugate_pr;
	auto x = gsl_vector_alloc(3 * mAtoms.size());

	size_t ix = 0;
	for (auto &a : mAtoms)
	{
		auto l = a.get_location();
		gsl_vector_set(x, ix++, l.m_x);
		gsl_vector_set(x, ix++, l.m_y);
		gsl_vector_set(x, ix++, l.m_z);
	}

	m_s = gsl_multimin_fdfminimizer_alloc(T, 3 * mAtoms.size());

	float tolerance = 0.06f;
	double stepSize = 0.1 * gsl_blas_dnrm2(x);

	gsl_multimin_fdfminimizer_set(m_s, &fdf, x, stepSize, tolerance);

	double gradLim = std::sqrt(mRestraints.size()) * 0.15;
	if (gradLim < 0.3)
		gradLim = 0.3;

	for (size_t i = 0; i < iterations; ++i)
	{
		int status = gsl_multimin_fdfminimizer_iterate(m_s);

		if (cif::VERBOSE > 2)
		{
			ix = 0;
			for (auto &a : mAtoms)
			{
				auto l = a.get_location();

				cif::point p{
					static_cast<float>(gsl_vector_get(m_s->x, ix + 0)),
					static_cast<float>(gsl_vector_get(m_s->x, ix + 1)),
					static_cast<float>(gsl_vector_get(m_s->x, ix + 2))
				};

				ix += 3;

				std::cerr << a << " l: " << l << " => p: " << p << " d = " << (p - l) << std::endl;
			}
		}

		if (status != 0)
		{
			if (status != GSL_ENOPROG)
				std::cerr << "Unexpected result from gsl_multimin_fdfminimizer_iterate: " << status << std::endl;
			else if (cif::VERBOSE > 0)
				std::cerr << "Minimizer stopped at iteration " << i << " at " << m_s->f << std::endl;
			break;
		}

		status = gsl_multimin_test_gradient(m_s->gradient, gradLim);

		if (cif::VERBOSE > 1)
		{
			double norm = gsl_blas_dnrm2(m_s->gradient);
			std::cout << "iteration number " << i << " with f: " << m_s->f
					  << " status from gsl_multimin_test_gradient() " << status << " for norm "
					  << norm << std::endl;
		}

		if (status == GSL_SUCCESS)
		{
			if (cif::VERBOSE > 0)
				std::cerr << "Minimum found at iteration " << i << " at " << m_s->f << std::endl;
			break;
		}

		if (status != GSL_CONTINUE)
			break;
	}

	gsl_vector_free(x);

	if (storeAtoms)
		storeAtomLocations();

	return m_s->f;
}

std::vector<std::pair<std::string, cif::point>> GSLMinimizer::getAtoms() const
{
	std::vector<std::pair<std::string, cif::point>> result;

	for (size_t i = 0; i < mRef2AtomIndex.size(); ++i)
	{
		size_t ri = mRef2AtomIndex[i];
		if (ri == kRefSentinel)
			continue;

		DPoint p = {
			gsl_vector_get(m_s->x, ri * 3),
			gsl_vector_get(m_s->x, ri * 3 + 1),
			gsl_vector_get(m_s->x, ri * 3 + 2)
		};

		result.emplace_back(mReferencedAtoms[i].id(), p);
	}

	return result;
}

void GSLMinimizer::storeAtomLocations()
{
	GSLAtomLocation loc(mReferencedAtoms, mFixedLocations, mRef2AtomIndex, m_s->x);
	loc.storeLocations();
}

double GSLMinimizer::F(const gsl_vector *v, void *params)
{
	GSLMinimizer *self = reinterpret_cast<GSLMinimizer *>(params);
	return self->F(v);
}

void GSLMinimizer::Df(const gsl_vector *v, void *params, gsl_vector *df)
{
	GSLMinimizer *self = reinterpret_cast<GSLMinimizer *>(params);
	self->Df(v, df);
}

void GSLMinimizer::Fdf(const gsl_vector *v, void *params, double *f, gsl_vector *df)
{
	GSLMinimizer *self = reinterpret_cast<GSLMinimizer *>(params);
	self->Fdf(v, f, df);

	if (cif::VERBOSE > 2)
		std::cout << "FDF => " << std::setprecision(10) << *f << std::endl;
}

double GSLMinimizer::F(const gsl_vector *v)
{
	GSLAtomLocation loc(mReferencedAtoms, mFixedLocations, mRef2AtomIndex, v);

	//	return score(loc);
	auto F = score(loc);
	if (cif::VERBOSE > 2)
		std::cout << "F => " << std::setprecision(10) << F << std::endl;
	return F;
}

void GSLMinimizer::Df(const gsl_vector *v, gsl_vector *df)
{
	GSLAtomLocation loc(mReferencedAtoms, mFixedLocations, mRef2AtomIndex, v);

	GSLDFCollector c(mReferencedAtoms, mRef2AtomIndex, df);

	for (auto r : mRestraints)
		r->df(loc, c);
}

void GSLMinimizer::Fdf(const gsl_vector *x, double *f, gsl_vector *df)
{
	GSLAtomLocation loc(mReferencedAtoms, mFixedLocations, mRef2AtomIndex, x);
	*f = score(loc);

	GSLDFCollector c(mReferencedAtoms, mRef2AtomIndex, df);

	for (auto r : mRestraints)
		r->df(loc, c);
}

// --------------------------------------------------------------------

Minimizer *Minimizer::create(const cif::mm::polymer &poly, int first, int last, const BondMap &bonds,
	const XMap &xMap, float mapWeight, float plane5AtomsESD)
{
	std::unique_ptr<Minimizer> result(new GSLMinimizer(*poly.get_structure(), bonds, plane5AtomsESD));
	result->addPolySection(poly, first, last);
	result->addDensityMap(xMap, mapWeight);
	result->Finish();
	return result.release();
}

Minimizer *Minimizer::create(cif::mm::structure &structure, const std::vector<cif::mm::atom> &atoms,
	const BondMap &bm, float plane5AtomsESD, const XMap *xMap, float mapWeight)
{
	std::unique_ptr<Minimizer> result(new GSLMinimizer(structure, bm, plane5AtomsESD));

	std::vector<const cif::mm::residue *> residues;

	for (auto atom : atoms)
	{
		auto &res = structure.get_residue(atom);

		auto ri = std::find_if(residues.begin(), residues.end(), [rp = &res](const cif::mm::residue *r)
			{ return r == rp; });
		if (ri != residues.end())
			continue;

		residues.emplace_back(&res);
	}

	// sort by asym, seq_id

	sort(residues.begin(), residues.end(), [](const cif::mm::residue *a, const cif::mm::residue *b)
		{
		int d = a->get_asym_id().compare(b->get_asym_id());
		if (d == 0)
			d = a->get_seq_id() - b->get_seq_id();
		return d < 0; });

	auto &polymers = structure.polymers();

	for (auto ri = residues.begin(); ri != residues.end(); ++ri)
	{
		auto res = *ri;
		auto monomer = dynamic_cast<const cif::mm::monomer *>(res);

		if (monomer == nullptr)
		{
			result->addResidue(*res);
			continue;
		}

		int startSeqID = monomer->get_seq_id();
		int endSeqID = startSeqID;

		while (ri != residues.end())
		{
			if ((*ri)->get_seq_id() != endSeqID + 1 or (*ri)->get_asym_id() != monomer->get_asym_id())
				break;
			++endSeqID;
			++ri;
		}

		auto pi = find_if(polymers.begin(), polymers.end(), [id = monomer->get_asym_id()](cif::mm::polymer &poly)
			{ return poly.get_asym_id() == id; });
		if (pi == polymers.end())
			throw std::runtime_error("cif::mm::polymer not found for asym ID " + monomer->get_asym_id());

		result->addPolySection(*pi, startSeqID, endSeqID);
	}

	// Add any residue that might be bonded to our list of residues via a struct_conn record

	auto &db = structure.get_datablock();
	auto &struct_conn = db["struct_conn"];
	std::vector<std::tuple<const cif::mm::residue *, const cif::mm::residue *, std::string, std::string, std::string>> linked;

	for (auto r : struct_conn)
	{
		const auto &[ptnr1_label_asym_id, ptnr1_label_seq_id, ptnr1_auth_seq_id] =
			r.get<std::string,int,std::string>("ptnr1_label_asym_id", "ptnr1_label_seq_id", "ptnr1_auth_seq_id");

		const auto &[ptnr2_label_asym_id, ptnr2_label_seq_id, ptnr2_auth_seq_id] =
			r.get<std::string,int,std::string>("ptnr2_label_asym_id", "ptnr2_label_seq_id", "ptnr2_auth_seq_id");

		auto ai = find_if(residues.begin(), residues.end(),
			[asym_id = ptnr1_label_asym_id, seq_id = ptnr1_label_seq_id, auth_seq_id = ptnr1_auth_seq_id](const cif::mm::residue *res)
			{ return res->get_asym_id() == asym_id and res->get_seq_id() == seq_id and res->get_auth_seq_id() == auth_seq_id; });

		auto bi = find_if(residues.begin(), residues.end(),
			[asym_id = ptnr2_label_asym_id, seq_id = ptnr2_label_seq_id, auth_seq_id = ptnr2_auth_seq_id](const cif::mm::residue *res)
			{ return res->get_asym_id() == asym_id and res->get_seq_id() == seq_id and res->get_auth_seq_id() == auth_seq_id; });

		if (ai == residues.end() and bi == residues.end())
			continue;

		const cif::mm::residue *ra = *ai;
		const cif::mm::residue *rb = *bi;

		const auto &[ptnr1_label_atom_id, ptnr2_label_atom_id, link_id] =
			r.get<std::string,std::string,std::string>("ptnr1_label_atom_id", "ptnr2_label_atom_id", "ccp4_link_id");

		if (ai != residues.end() and bi != residues.end())
		{
			linked.emplace_back(ra, rb, ptnr1_label_atom_id, ptnr2_label_atom_id, link_id);
			continue;
		}

		if (ai != residues.end())
		{
			residues.emplace_back(&structure.get_residue(ptnr2_label_asym_id, ptnr2_label_seq_id, ptnr2_auth_seq_id));
			linked.emplace_back(ra, residues.back(), ptnr1_label_atom_id, ptnr2_label_atom_id, link_id);
		}
		else
		{
			residues.emplace_back(&structure.get_residue(ptnr1_label_asym_id, ptnr1_label_seq_id, ptnr1_auth_seq_id));
			linked.emplace_back(rb, residues.back(), ptnr1_label_atom_id, ptnr2_label_atom_id, link_id);
		}
	}

	// The struct conn records
	for (const auto &[a, b, atom_a, atom_b, link_id] : linked)
	{
		if (not link_id.empty())
		{
			result->addLinkRestraints(*a, *b, atom_a, atom_b, link_id);
			continue;
		}

		try
		{
			result->addLinkRestraints(*a, *b, atom_a, atom_b, a->get_compound_id() + "-" + b->get_compound_id());
		}
		catch (const std::exception &e)
		{
			result->addLinkRestraints(*b, *a, atom_a, atom_b, b->get_compound_id() + "-" + a->get_compound_id());
		}
	}

	if (xMap != nullptr and mapWeight != 0)
		result->addDensityMap(*xMap, mapWeight);

	result->Finish();

	return result.release();
}

} // namespace pdb_redo<|MERGE_RESOLUTION|>--- conflicted
+++ resolved
@@ -728,11 +728,7 @@
 		{
 			std::vector<AtomRef> atoms;
 
-<<<<<<< HEAD
-			for (auto a : plane.atoms)
-=======
-			for (auto atom : p.atoms)
->>>>>>> 9c094cfc
+			for (auto atom : plane.atoms)
 			{
 				if (getCompoundAtom(atom).type_symbol == cif::H)
 					continue;
